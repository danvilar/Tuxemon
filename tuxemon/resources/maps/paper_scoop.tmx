<?xml version="1.0" encoding="UTF-8"?>
<map version="1.2" tiledversion="1.2.0" orientation="orthogonal" renderorder="right-down" width="15" height="15" tilewidth="16" tileheight="16" infinite="0" nextlayerid="8" nextobjectid="59">
 <tileset firstgid="1" name="floorsandwalls" tilewidth="16" tileheight="16" tilecount="88" columns="11">
  <image source="../gfx/tilesets/floorsandwalls.png" width="176" height="128"/>
 </tileset>
 <tileset firstgid="89" name="furniture" tilewidth="16" tileheight="16" tilecount="72" columns="12">
  <image source="../gfx/tilesets/furniture.png" width="192" height="96"/>
 </tileset>
 <tileset firstgid="161" name="setPiecesTSR" tilewidth="16" tileheight="16" tilecount="1312" columns="41">
  <image source="../gfx/tilesets/setPiecesTSR.png" width="671" height="512"/>
 </tileset>
 <tileset firstgid="1473" name="items" tilewidth="16" tileheight="16" tilecount="100" columns="10">
  <image source="../gfx/tilesets/items.png" width="160" height="160"/>
 </tileset>
 <layer id="1" name="Tile Layer 1" width="15" height="15">
  <data encoding="base64" compression="zlib">
   eJxjYBg4YEkGhgEXMjAM+JOBYUCPDDyqd+joHQgAADE2HQ0=
  </data>
 </layer>
 <layer id="2" name="Tile Layer 2" width="15" height="15">
  <data encoding="base64" compression="zlib">
   eJxjYBi5gJmVdD0dLAwM7UB8l4V8e2mhtxbol9tAuXo8frpJhr3EmEsuoKXZ2ACdrCEZAAA8MApU
  </data>
 </layer>
 <layer id="3" name="Tile Layer 3" width="15" height="15">
  <data encoding="base64" compression="zlib">
   eJxjYBgF5IBw1oHRu4GFfL2bKdA7CmgHAAF2AiQ=
  </data>
 </layer>
 <layer id="4" name="Above player" width="15" height="15">
  <data encoding="base64" compression="zlib">
   eJxjYBgFgwVsZGFg2ATEm1loYy4tAK3cPJIAACPLBbA=
  </data>
 </layer>
 <layer id="5" name="Above player" width="15" height="15">
  <data encoding="base64" compression="zlib">
   eJxjYBgFgwUcYoXgg6yk6z3DCsGnydBLKTjMCsHkgLOsEDySAQBcNgf7
  </data>
 </layer>
 <objectgroup color="#ff0000" id="6" name="Collision">
  <object id="4" type="collision" x="16" y="208" width="208" height="32"/>
  <object id="11" type="collision" x="16" y="48" width="208" height="32"/>
  <object id="12" type="collision" x="-16" y="64" width="32" height="160"/>
  <object id="14" type="collision" x="224" y="64" width="32" height="160"/>
  <object id="21" type="collision" x="48" y="80" width="16" height="64"/>
  <object id="22" type="collision" x="16" y="144" width="48" height="16"/>
  <object id="24" type="collision" x="144" y="112" width="48" height="16"/>
  <object id="25" type="collision" x="144" y="160" width="48" height="16"/>
 </objectgroup>
 <objectgroup color="#ffff00" id="7" name="Events">
  <object id="17" name="Go outside" type="event" x="112" y="192" width="16" height="16">
   <properties>
    <property name="act1" value="transition_teleport paper_town.tmx,20,13,0.3"/>
    <property name="cond1" value="is player_at"/>
    <property name="cond2" value="is player_facing down"/>
   </properties>
  </object>
  <object id="27" name="Receive capture device" type="event" x="64" y="112" width="16" height="16">
   <properties>
    <property name="act1" value="add_item capture_device"/>
    <property name="act2" value="add_item capture_device"/>
    <property name="act3" value="add_item capture_device"/>
    <property name="act4" value="add_item capture_device"/>
    <property name="act5" value="add_item capture_device"/>
    <property name="act6" value="dialog Received capture device (x5)!"/>
    <property name="act7" value="set_variable donegot:yes"/>
    <property name="cond1" value="is player_at"/>
    <property name="cond2" value="is player_facing left"/>
    <property name="cond3" value="is button_pressed K_RETURN"/>
    <property name="cond4" value="not variable_set donegot:yes"/>
   </properties>
  </object>
  <object id="37" name="Talk to the professor" type="event" x="112" y="128" width="16" height="16">
   <properties>
<<<<<<< HEAD
    <property name="act1" value="translated_dialog professor_dialog\n"/>
    <property name="act7" value="dialog_choice Hydrone:Rockitten:Fruitera,tuxchoice"/>
    <property name="behav1" value="talk professor"/>
=======
    <property name="act1" value="translated_dialog professor_dialog"/>
    <property name="act7" value="translated_dialog_choice txmn_hydrone_name:txmn_rockitten_name:txmn_fruitera_name,tuxchoice"/>
>>>>>>> 632d8a06
    <property name="cond5" value="is variable_set tuxchoice:welcome"/>
   </properties>
  </object>
  <object id="42" name="hello Professor" type="event" x="144" y="192" width="16" height="16">
   <properties>
    <property name="act1" value="create_npc rofessor,7,7,professor,stand"/>
    <property name="act2" value="set_variable tuxchoice:welcome"/>
    <property name="cond1" value="not variable_set tuxchoice:end"/>
<<<<<<< HEAD
    <property name="cond2" value="not npc_exists professor"/>
    <property name="cond3" value="not variable_set tuxchoice:Hydrone"/>
    <property name="cond4" value="not variable_set tuxchoice:Rockitten"/>
    <property name="cond5" value="not variable_set tuxchoice:Fruitera"/>
=======
    <property name="cond2" value="not npc_exists npc_professor"/>
    <property name="cond3" value="not variable_set tuxchoice:txmn_hydrone_name"/>
    <property name="cond4" value="not variable_set tuxchoice:txmn_rockitten_name"/>
    <property name="cond5" value="not variable_set tuxchoice:txmn_fruitera_name"/>
>>>>>>> 632d8a06
   </properties>
  </object>
  <object id="46" name="choiceHydrone" type="event" x="112" y="127.667" width="16" height="16">
   <properties>
    <property name="act1" value="add_monster hydrone,5"/>
    <property name="act2" value="set_variable tuxchoice:end"/>
    <property name="act3" value="translated_dialog_chain professor_dialog6.1"/>
    <property name="act4" value="translated_dialog_chain professor_dialog7"/>
    <property name="act45" value="translated_dialog_chain ${{end}}"/>
    <property name="act5" value="screen_transition 3"/>
<<<<<<< HEAD
    <property name="act6" value="remove_npc professor"/>
    <property name="cond1" value="is variable_set tuxchoice:Hydrone"/>
=======
    <property name="act6" value="remove_npc npc_professor"/>
    <property name="cond1" value="is variable_set tuxchoice:txmn_hydrone_name"/>
>>>>>>> 632d8a06
   </properties>
  </object>
  <object id="47" name="choiceRockitten" type="event" x="111.333" y="127.667" width="16" height="16">
   <properties>
    <property name="act1" value="add_monster rockitten,5"/>
    <property name="act2" value="set_variable tuxchoice:end"/>
    <property name="act3" value="translated_dialog_chain professor_dialog6.2"/>
    <property name="act4" value="translated_dialog_chain professor_dialog7"/>
    <property name="act45" value="translated_dialog_chain ${{end}}"/>
    <property name="act5" value="screen_transition 3"/>
<<<<<<< HEAD
    <property name="act6" value="remove_npc professor"/>
    <property name="cond1" value="is variable_set tuxchoice:Rockitten"/>
=======
    <property name="act6" value="remove_npc npc_professor"/>
    <property name="cond1" value="is variable_set tuxchoice:txmn_rockitten_name"/>
>>>>>>> 632d8a06
   </properties>
  </object>
  <object id="51" name="choiceFruitera" type="event" x="111.667" y="127.667" width="16" height="16">
   <properties>
    <property name="act1" value="add_monster fruitera,5"/>
    <property name="act2" value="set_variable tuxchoice:end"/>
    <property name="act3" value="translated_dialog_chain professor_dialog6.3"/>
    <property name="act4" value="translated_dialog_chain professor_dialog7"/>
    <property name="act45" value="translated_dialog_chain ${{end}}"/>
    <property name="act5" value="screen_transition 3"/>
<<<<<<< HEAD
    <property name="act6" value="remove_npc professor"/>
    <property name="cond1" value="is variable_set tuxchoice:Fruitera"/>
=======
    <property name="act6" value="remove_npc npc_professor"/>
    <property name="cond1" value="is variable_set tuxchoice:txmn_fruitera_name"/>
>>>>>>> 632d8a06
   </properties>
  </object>
  <object id="56" name="employee" type="event" x="48" y="176" width="16" height="16">
   <properties>
    <property name="act1" value="create_npc tuxemart_keeper,2,7,tuxemartemployee,stand"/>
    <property name="act2" value="npc_face tuxemart_keeper,right"/>
    <property name="cond1" value="not npc_exists tuxemart_keeper"/>
   </properties>
  </object>
  <object id="57" name="Play Music" type="event" x="0" y="0" width="16" height="16">
   <properties>
    <property name="act1" value="play_music JRPG_royalCourt_loop.ogg"/>
    <property name="cond1" value="not music_playing JRPG_royalCourt_loop.ogg"/>
   </properties>
  </object>
  <object id="58" name="Player Spawn" type="event" x="112" y="160" width="16" height="16"/>
 </objectgroup>
</map><|MERGE_RESOLUTION|>--- conflicted
+++ resolved
@@ -72,33 +72,21 @@
   </object>
   <object id="37" name="Talk to the professor" type="event" x="112" y="128" width="16" height="16">
    <properties>
-<<<<<<< HEAD
     <property name="act1" value="translated_dialog professor_dialog\n"/>
-    <property name="act7" value="dialog_choice Hydrone:Rockitten:Fruitera,tuxchoice"/>
+    <property name="act7" value="translated_dialog_choice hydrone:rockitten:fruitera,tuxchoice"/>
+    <property name="cond5" value="is variable_set tuxchoice:welcome"/>     
     <property name="behav1" value="talk professor"/>
-=======
-    <property name="act1" value="translated_dialog professor_dialog"/>
-    <property name="act7" value="translated_dialog_choice txmn_hydrone_name:txmn_rockitten_name:txmn_fruitera_name,tuxchoice"/>
->>>>>>> 632d8a06
-    <property name="cond5" value="is variable_set tuxchoice:welcome"/>
    </properties>
   </object>
   <object id="42" name="hello Professor" type="event" x="144" y="192" width="16" height="16">
    <properties>
-    <property name="act1" value="create_npc rofessor,7,7,professor,stand"/>
+    <property name="act1" value="create_npc professor,7,7,professor,stand"/>
     <property name="act2" value="set_variable tuxchoice:welcome"/>
     <property name="cond1" value="not variable_set tuxchoice:end"/>
-<<<<<<< HEAD
     <property name="cond2" value="not npc_exists professor"/>
-    <property name="cond3" value="not variable_set tuxchoice:Hydrone"/>
-    <property name="cond4" value="not variable_set tuxchoice:Rockitten"/>
-    <property name="cond5" value="not variable_set tuxchoice:Fruitera"/>
-=======
-    <property name="cond2" value="not npc_exists npc_professor"/>
-    <property name="cond3" value="not variable_set tuxchoice:txmn_hydrone_name"/>
-    <property name="cond4" value="not variable_set tuxchoice:txmn_rockitten_name"/>
-    <property name="cond5" value="not variable_set tuxchoice:txmn_fruitera_name"/>
->>>>>>> 632d8a06
+    <property name="cond3" value="not variable_set tuxchoice:hydrone"/>
+    <property name="cond4" value="not variable_set tuxchoice:rockitten"/>
+    <property name="cond5" value="not variable_set tuxchoice:fruitera"/>
    </properties>
   </object>
   <object id="46" name="choiceHydrone" type="event" x="112" y="127.667" width="16" height="16">
@@ -109,13 +97,8 @@
     <property name="act4" value="translated_dialog_chain professor_dialog7"/>
     <property name="act45" value="translated_dialog_chain ${{end}}"/>
     <property name="act5" value="screen_transition 3"/>
-<<<<<<< HEAD
     <property name="act6" value="remove_npc professor"/>
-    <property name="cond1" value="is variable_set tuxchoice:Hydrone"/>
-=======
-    <property name="act6" value="remove_npc npc_professor"/>
-    <property name="cond1" value="is variable_set tuxchoice:txmn_hydrone_name"/>
->>>>>>> 632d8a06
+    <property name="cond1" value="is variable_set tuxchoice:hydrone"/>
    </properties>
   </object>
   <object id="47" name="choiceRockitten" type="event" x="111.333" y="127.667" width="16" height="16">
@@ -126,13 +109,8 @@
     <property name="act4" value="translated_dialog_chain professor_dialog7"/>
     <property name="act45" value="translated_dialog_chain ${{end}}"/>
     <property name="act5" value="screen_transition 3"/>
-<<<<<<< HEAD
     <property name="act6" value="remove_npc professor"/>
-    <property name="cond1" value="is variable_set tuxchoice:Rockitten"/>
-=======
-    <property name="act6" value="remove_npc npc_professor"/>
-    <property name="cond1" value="is variable_set tuxchoice:txmn_rockitten_name"/>
->>>>>>> 632d8a06
+    <property name="cond1" value="is variable_set tuxchoice:rockitten"/>
    </properties>
   </object>
   <object id="51" name="choiceFruitera" type="event" x="111.667" y="127.667" width="16" height="16">
@@ -143,13 +121,8 @@
     <property name="act4" value="translated_dialog_chain professor_dialog7"/>
     <property name="act45" value="translated_dialog_chain ${{end}}"/>
     <property name="act5" value="screen_transition 3"/>
-<<<<<<< HEAD
     <property name="act6" value="remove_npc professor"/>
-    <property name="cond1" value="is variable_set tuxchoice:Fruitera"/>
-=======
-    <property name="act6" value="remove_npc npc_professor"/>
-    <property name="cond1" value="is variable_set tuxchoice:txmn_fruitera_name"/>
->>>>>>> 632d8a06
+    <property name="cond1" value="is variable_set tuxchoice:fruitera"/>
    </properties>
   </object>
   <object id="56" name="employee" type="event" x="48" y="176" width="16" height="16">
