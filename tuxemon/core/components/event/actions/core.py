#!/usr/bin/python
# -*- coding: utf-8 -*-
#
# Tuxemon
# Copyright (C) 2014, William Edwards <shadowapex@gmail.com>
#
# This file is part of Tuxemon.
#
# Tuxemon is free software: you can redistribute it and/or modify
# it under the terms of the GNU General Public License as published by
# the Free Software Foundation, either version 3 of the License, or
# (at your option) any later version.
#
# Tuxemon is distributed in the hope that it will be useful,
# but WITHOUT ANY WARRANTY; without even the implied warranty of
# MERCHANTABILITY or FITNESS FOR A PARTICULAR PURPOSE.  See the
# GNU General Public License for more details.
#
# You should have received a copy of the GNU General Public License
# along with Tuxemon.  If not, see <http://www.gnu.org/licenses/>.
#
# Contributor(s):
#
# William Edwards <shadowapex@gmail.com>
# Leif Theden <leif.theden@gmail.com>
#
from __future__ import absolute_import

import logging
from core.tools import open_dialog
from core.components.locale import translator
from functools import partial


# Create a logger for optional handling of debug messages.
logger = logging.getLogger(__name__)


class Core(object):
    def __init__(self):
        # this is a potentially temporary solution to a problem with dialog chains
        self._dialog_chain_queue = list()
        self._menu = None

    def _replace_text(self, game, text):
        """Replaces ${{var}} tiled variables with their in-game value.

        :param game: The main game object that contains all the game's variables.
        :param text: The text to replace.

        :type game: core.control.Control
        :type text: String

        :rtype: String
        :returns: Replaced string text with in-game values.

        **Examples:**

        >>> self._replace_text("${{name}} is running away!")
        'Red is running away!'

        """
        text = text.replace("${{name}}", game.player1.name)
        text = text.replace(r"\n", "\n")

        return text


    def set_variable(self, game, action):
        """Sets the key in the player.game_variables dictionary.

        :param game: The main game object that contains all the game's variables.
        :param action: The action (tuple) retrieved from the database that contains the action's
            parameters

        :type game: core.control.Control
        :type action: Tuple

        :rtype: None
        :returns: None

        Valid Parameters: variable_name:value

        **Examples:**

        >>> action.__dict__
        {
            "type": "set_variable",
            "parameters": [
                "battle_won:yes"
            ]
        }

        """

        # Get the player object from the game.
        player = game.player1

        # Split the variable into a key: value pair
        var_list = action.parameters[0].split(":")
        var_key = str(var_list[0])
        var_value = str(var_list[1])

        # Append the game_variables dictionary with the key: value pair
        player.game_variables[var_key] = var_value


    def quit(self, game, action):
        """Completely quit the game

        :param game: The main game object that contains all the game's variables.
        :param action: The action (tuple) retrieved from the database that contains the action's
            parameters

        :type game: core.control.Control
        :type action: Tuple

        :rtype: None
        :returns: None

        **Examples:**

        >>> action.__dict__
        {
            "type": "quit",
            "parameters": []
        }

        """
        # TODO: API
        game._wants_to_exit = True
        game.exit = True
        game.done = True


    def dialog(self, game, action):
        """Opens a dialog window with text

        :param game: The main game object that contains all the game's variables.
        :param action: The action (tuple) retrieved from the database that contains the action's
            parameters

        :type game: core.control.Control
        :type action: Tuple

        :rtype: None
        :returns: None

        Valid Parameters: text_to_display

        You may also use special variables in dialog events. Here is a list of available variables:

        * ${{name}} - The current player's name.

        **Examples:**

        >>> action.__dict__
        {
            "type": "dialog",
            "parameters": [
                "Red:\\n This is some dialog!"
            ]
        }

        """

        text = str(action.parameters[0])
        text = self._replace_text(game, text)
        logger.info("Opening dialog window")

        # Open a dialog window in the current scene.
        open_dialog(game, [text])


    def translated_dialog(self, game, action):
        """Opens a dialog window with translated text according to the passed translation key. Parameters
        passed to the translation string will also be checked if a translation key exists.

        :param game: The main game object that contains all the game's variables.
        :param action: The action (tuple) retrieved from the database that contains the action's
            parameters

        :type game: core.control.Control
        :type action: Tuple

        :rtype: None
        :returns: None

        Valid Parameters: dialog_key,[var1=value1,var2=value2]

        You may also use special variables in dialog events. Here is a list of available variables:

        * ${{name}} - The current player's name.

        **Examples:**

        >>> action.__dict__
        {
            "type": "translated_dialog",
            "parameters": [
                "received_x",
                "name=Potion"
            ]
        }

        """
        trans = translator.translate
        key = str(action.parameters[0])
        replace_values = {}
        for param in action.parameters[1:]:
            values = param.split("=")
            param_key = values[0]
            param_value = values[1]

            # Check to see if param_value is translatable
            if translator.has_key(param_value):
                param_value = trans(param_value)

            replace_values[param_key] = self._replace_text(game, param_value)

        text = trans(key, replace_values)
        logger.info("Opening translated dialog window")

        # Open a dialog window in the current scene.
        open_dialog(game, [text])


    def dialog_chain(self, game, action):
        """Opens a chain of dialogs in order. Dialog chain must be ended with the ${{end}} keyword.

        :param game: The main game object that contains all the game's variables.
        :param action: The action (tuple) retrieved from the database that contains the action's
            parameters

        :type game: core.control.Control
        :type action: Tuple

        :rtype: None
        :returns: None

        Valid Parameters: text_to_display

        You may also use special variables in dialog events. Here is a list of available variables:

        * ${{name}} - The current player's name.
        * ${{end}} - Ends the dialog chain.

        **Examples:**

        >>> action.__dict__
        {
            "type": "dialog_chain",
            "parameters": [
                "Red:\\n This is some dialog!"
            ]
        }

        """

        text = str(action.parameters[0])
        text = self._replace_text(game, text)
        logger.info("Opening chain dialog window")

        if text == "${{end}}":
            # Open a dialog window in the current scene.
            open_dialog(game, self._dialog_chain_queue, self._menu)
            self._dialog_chain_queue = list()
            self._menu = None
        else:
            self._dialog_chain_queue.append(text)


    def translated_dialog_chain(self, game, action):
        """Opens a chain of dialogs in order. Dialog chain must be ended with the ${{end}} keyword.

        :param game: The main game object that contains all the game's variables.
        :param action: The action (tuple) retrieved from the database that contains the action's
            parameters

        :type game: core.control.Control
        :type action: Tuple

        :rtype: None
        :returns: None

        Valid Parameters: text_to_display

        You may also use special variables in dialog events. Here is a list of available variables:

        * ${{name}} - The current player's name.
        * ${{end}} - Ends the dialog chain.

        **Examples:**

        >>> action.__dict__
        {
            "type": "translated_dialog_chain",
            "parameters": [
                "received_x",
                "name=Potion"
            ]
        }

        """

        trans = translator.translate
        key = str(action.parameters[0])
        if key == "${{end}}":
            # Open a dialog window in the current scene.
            open_dialog(game, self._dialog_chain_queue, self._menu)
            self._dialog_chain_queue = list()
            self._menu = None
            return

        replace_values = {}
        for param in action.parameters[1:]:
            values = param.split("=")

            param_key = values[0]
            param_value = values[1]

            # Check to see if param_value is translatable
            if translator.has_key(param_value):
                param_value = trans(param_value)

            replace_values[param_key] = self._replace_text(game, param_value)

        text = trans(key, replace_values)
        logger.info("Opening translated chain dialog window")
        self._dialog_chain_queue.append(text)


    def rumble(self, game, action):
        """Rumbles available controllers with rumble support

        :param game: The main game object that contains all the game's variables.
        :param action: The action (tuple) retrieved from the database that contains the action's
            parameters

        :type game: core.control.Control
        :type action: Tuple

        :rtype: None
        :returns: None

        Valid Parameters: duration,power

        * duration (float): time in seconds to rumble for
        * power (int): percentage of power to rumble. (1-100)

        **Examples:**

        >>> action.__dict__
        {
            "type": "rumble",
            "parameters": [
                "2",
                "100"
            ]
        }

        """

        duration = float(action.parameters[0])
        power = int(action.parameters[1])

        min_power = 0
        max_power = 24576

        if power < 0:
            power = 0
        elif power > 100:
            power = 100

        magnitude = int((power * 0.01) * max_power)
        game.rumble.rumble(-1, length=duration, magnitude=magnitude)


    def wait_for_secs(self, game, action):
        """Pauses the event engine for n number of seconds.

        :param game: The main game object that contains all the game's variables.
        :param action: The action (tuple) retrieved from the database that contains the action's
            parameters

        :type game: core.control.Control
        :type action: Tuple

        :rtype: None
        :returns: None

        Valid Parameters: duration

        * duration (float): time in seconds for the event engine to wait for

        **Examples:**

        >>> action.__dict__
        {
            "type": "wait_for_secs",
            "parameters": [
                "2.0"
            ]
        }

        """
        secs = float(action.parameters[0])
        game.event_engine.state = "waiting"
        game.event_engine.wait = secs


    def wait_for_input(self, game, action):
        """Pauses the event engine until specified button is pressed

        :param game: The main game object that contains all the game's variables.
        :param action: The action (tuple) retrieved from the database that contains the action's
            parameters

        :type game: core.control.Control
        :type action: Tuple

        :rtype: None
        :returns: None

        Valid Parameters: button

        * button (str): pygame key to wait for

        **Examples:**

        >>> action.__dict__
        {
            "type": "wait_for_input",
            "parameters": [
                "K_RETURN"
            ]
        }

        """
        button = str(action.parameters[0])
        game.event_engine.state = "waiting for input"
        game.event_engine.wait = 2
        game.event_engine.button = button

    def change_state(self, game, action):
        """Changes to the specified state.

        :param game: The main game object that contains all the game's variables.
        :param action: The action (tuple) retrieved from the database that contains the action's
            parameters

        :type game: core.control.Control
        :type action: Tuple

        :rtype: None
        :returns: None

        Valid Parameters: state_name

        * state_name (str): The state name to switch to.

        **Examples:**

        >>> action.__dict__
        {
            "type": "change_state",
            "parameters": [
                "MAIN_MENU"
            ]
        }

        """
        # Don't override previous state if we are still in the state.
        if game.state_name != action.parameters[0]:
            game.push_state(action.parameters[0])


    def call_event(self, game, action):
        """Executes the specified event's actions by id.

        :param game: The main game object that contains all the game's variables.
        :param action: The action (tuple) retrieved from the database that contains the action's
            parameters

        :type game: core.control.Control
        :type action: Tuple

        :rtype: None
        :returns: None

        Valid Parameters: event_id

        * event_id (int): The tmx id of the event to call.

        **Examples:**

        >>> action.__dict__
        {
            "type": "call_event",
            "parameters": [
                "2"
            ]
        }

        """
        event_engine = game.event_engine
        events = game.events

        for e in events:
            if e['id'] == int(action.parameters[0]):
                event_engine.execute_action(e['acts'], game)
<<<<<<< HEAD
                
=======

    def dialog_choice(self, game, action):
        """Asks the player to make a choice.

        :param game: The main game object that contains all the game's variables.
        :param action: The action (tuple) retrieved from the database that contains the action's
            parameters

        :type game: core.control.Control
        :type action: Tuple

        :rtype: None
        :returns: None

        Valid Parameters: choice1:choice2,var_key
        """
        def set_variable(game, player, var_key, var_value):
            player.game_variables[var_key] = var_value
            game.pop_state()
            game.pop_state()

        # Get the player object from the game.
        player = game.player1

        var_list = action.parameters[0].split(":")
        var_menu = list()
        for val in var_list:
            var_menu.append((val, val, partial(set_variable, game=game, player=player, var_key=action.parameters[1], var_value=val)))
        self._menu = var_menu

    def translated_dialog_choice(self, game, action):
        """Asks the player to make a choice.

        :param game: The main game object that contains all the game's variables.
        :param action: The action (tuple) retrieved from the database that contains the action's
            parameters

        :type game: core.control.Control
        :type action: Tuple

        :rtype: None
        :returns: None

        Valid Parameters: choice1:choice2,var_key
        """
        def set_variable(game, player, var_key, var_value):
            player.game_variables[var_key] = var_value
            game.pop_state()
            game.pop_state()

        # Get the player object from the game.
        player = game.player1

        var_list = action.parameters[0].split(":")
        var_menu = list()
        for val in var_list:
            label = translator.translate(val).upper()
            var_menu.append((val, label, partial(set_variable, game=game, player=player, var_key=action.parameters[1], var_value=val)))
        self._menu = var_menu
>>>>>>> d5f88ae3
<|MERGE_RESOLUTION|>--- conflicted
+++ resolved
@@ -509,9 +509,6 @@
         for e in events:
             if e['id'] == int(action.parameters[0]):
                 event_engine.execute_action(e['acts'], game)
-<<<<<<< HEAD
-                
-=======
 
     def dialog_choice(self, game, action):
         """Asks the player to make a choice.
@@ -570,5 +567,4 @@
         for val in var_list:
             label = translator.translate(val).upper()
             var_menu.append((val, label, partial(set_variable, game=game, player=player, var_key=action.parameters[1], var_value=val)))
-        self._menu = var_menu
->>>>>>> d5f88ae3
+        self._menu = var_menu